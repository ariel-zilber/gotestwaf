---
payload:
  - '%C0AE%C0AE%C0AF%C0AE%C0AE%C0AFetc%C0AFpasswd'
  - ../../etc/passwd
  - file:///etc/./passwd
encoder:
  - URL
placeholder:
<<<<<<< HEAD
  - URLParam
  - JSONRequest
type: "LFI"
=======
- URLParam
- HTMLForm
- HTMLMultipartForm
- JSONRequest
>>>>>>> 808c5555
...<|MERGE_RESOLUTION|>--- conflicted
+++ resolved
@@ -6,14 +6,9 @@
 encoder:
   - URL
 placeholder:
-<<<<<<< HEAD
   - URLParam
+  - HTMLForm
+  - HTMLMultipartForm
   - JSONRequest
 type: "LFI"
-=======
-- URLParam
-- HTMLForm
-- HTMLMultipartForm
-- JSONRequest
->>>>>>> 808c5555
 ...