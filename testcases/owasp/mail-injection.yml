--- conflicted
+++ resolved
@@ -9,10 +9,7 @@
 placeholder:
   - URLPath
   - URLParam
-<<<<<<< HEAD
-type: "Mail Injection"
-...
-=======
   - HTMLForm
   - HTMLMultipartForm
->>>>>>> 808c5555
+type: "Mail Injection"
+...