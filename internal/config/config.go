--- conflicted
+++ resolved
@@ -1,12 +1,5 @@
 package config
 
-<<<<<<< HEAD
-import (
-	"net/http"
-)
-
-=======
->>>>>>> 5cf21238
 type Config struct {
 	URL                string            `mapstructure:"url"`
 	WebSocketURL       string            `mapstructure:"wsURL"`
@@ -39,6 +32,4 @@
 	AddHeader          string            `mapstructure:"addHeader"`
 	OpenAPIFile        string            `mapstructure:"openapiFile"`
 	RenderToHTML       bool              `mapstructure:"renderToHTML"`
-
-	Cookies []*http.Cookie
 }