package config

type Config struct {
	URL                string            `mapstructure:"url"`
	WebSocketURL       string            `mapstructure:"wsURL"`
	GRPCPort           uint16            `mapstructure:"grpcPort"`
	HTTPHeaders        map[string]string `mapstructure:"headers"`
	TLSVerify          bool              `mapstructure:"tlsVerify"`
	Proxy              string            `mapstructure:"proxy"`
	MaxIdleConns       int               `mapstructure:"maxIdleConns"`
	MaxRedirects       int               `mapstructure:"maxRedirects"`
	IdleConnTimeout    int               `mapstructure:"idleConnTimeout"`
	FollowCookies      bool              `mapstructure:"followCookies"`
	RenewSession       bool              `mapstructure:"renewSession"`
	BlockStatusCode    int               `mapstructure:"blockStatusCode"`
	PassStatusCode     []int             `mapstructure:"passStatusCode"`
	BlockRegex         string            `mapstructure:"blockRegex"`
	PassRegex          string            `mapstructure:"passRegex"`
	NonBlockedAsPassed bool              `mapstructure:"nonBlockedAsPassed"`
	Workers            int               `mapstructure:"workers"`
	RandomDelay        int               `mapstructure:"randomDelay"`
	SendDelay          int               `mapstructure:"sendDelay"`
	ReportPath         string            `mapstructure:"reportPath"`
	ReportName         string            `mapstructure:"reportName"`
	ReportFormat       string            `mapstructure:"reportFormat"`
	TestCase           string            `mapstructure:"testCase"`
	TestCasesPath      string            `mapstructure:"testCasesPath"`
	TestSet            string            `mapstructure:"testSet"`
	WAFName            string            `mapstructure:"wafName"`
	IgnoreUnresolved   bool              `mapstructure:"ignoreUnresolved"`
	BlockConnReset     bool              `mapstructure:"blockConnReset"`
	SkipWAFBlockCheck  bool              `mapstructure:"skipWAFBlockCheck"`
	AddHeader          string            `mapstructure:"addHeader"`
<<<<<<< HEAD
=======
	OpenAPIFile        string            `mapstructure:"openapiFile"`
	RenderToHTML       bool              `mapstructure:"renderToHTML"`
>>>>>>> 3998e14f
}<|MERGE_RESOLUTION|>--- conflicted
+++ resolved
@@ -31,9 +31,5 @@
 	BlockConnReset     bool              `mapstructure:"blockConnReset"`
 	SkipWAFBlockCheck  bool              `mapstructure:"skipWAFBlockCheck"`
 	AddHeader          string            `mapstructure:"addHeader"`
-<<<<<<< HEAD
-=======
 	OpenAPIFile        string            `mapstructure:"openapiFile"`
-	RenderToHTML       bool              `mapstructure:"renderToHTML"`
->>>>>>> 3998e14f
 }